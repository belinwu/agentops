--- conflicted
+++ resolved
@@ -4,11 +4,7 @@
 
 [project]
 name = "agentops"
-<<<<<<< HEAD
 version = "0.3.20rc9"
-=======
-version = "0.3.20"
->>>>>>> 0407260e
 authors = [
   { name="Alex Reibman", email="areibman@gmail.com" },
   { name="Shawn Qiu", email="siyangqiu@gmail.com" },
