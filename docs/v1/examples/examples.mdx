---
title: 'Examples'
description: 'Sample code that you can run!'
mode: "wide"
---

## Explore our example code to see AgentOps in action!

### Agent Examples

<CardGroup cols={2}>
  <Card title="Simple Agent" icon="microchip-ai" iconType="solid" href="/v1/examples/simple_agent">
    Jupyter Notebook with sample code that you can run! Start here!
  </Card>

  <Card title="Multi-Agent" icon="people-arrows" iconType="duotone" href="/v1/examples/multi_agent">
    Jupyter Notebook with a simple multi-agent design
  </Card>

  <Card title="Multi Session" icon="computer" href="/v1/examples/multi_session">
    Manage multiple sessions at the same time
  </Card>
</CardGroup>

### Integration Examples

<CardGroup cols={2}>
<<<<<<< HEAD
    <Card title="AI21" icon="brain" href="/v1/integrations/ai21">
        Integration with AI21's language models
    </Card>
    <Card title="Anthropic" icon={<img src="https://www.github.com/agentops-ai/agentops/blob/main/docs/images/external/anthropic/anthropic_icon_ivory.png?raw=true" alt="Anthropic" />} iconType="image" href="/v1/integrations/anthropic">
        Track observations from Claude, Haiku and Sonnet series of models
    </Card>
    <Card title="AutoGen" icon="microsoft" href="/v1/integrations/autogen">
        AutoGen multi-agent conversible workflow with tool usage
    </Card>
    <Card title="Cohere" icon={<img src="https://www.github.com/agentops-ai/agentops/blob/main/docs/images/external/cohere/Cohere-Logo-Mono Marble White-RGB.png?raw=true" alt="Cohere" />} iconType="image" href="/v1/integrations/cohere">
        First class support for Command-R-Plus and chat streaming
    </Card>
    <Card title="Crew.ai" icon="ship" href="/v1/integrations/crewai">
        CrewAI multi-agent framework with AgentOps support
    </Card>
    <Card title="Groq" icon="bolt" href="/v1/integrations/groq">
        Ultra-fast LLM inference with Groq Cloud
    </Card>
    <Card title="LangChain" icon="crow" href="/v1/examples/langchain">
        Jupyter Notebook with a sample LangChain integration
    </Card>
    <Card title="Llama Stack" icon="crow" href="/v1/integrations/llama_stack">
        Create an agent to search the web using Brave Search and find the winner of NBA western conference semifinals 2014
    </Card>
    <Card title="LiteLLM" icon="wand-magic-sparkles" href="/v1/integrations/litellm">
        Unified interface for multiple LLM providers
    </Card>
    <Card title="Mistral" icon={<img src="https://www.github.com/agentops-ai/agentops/blob/main/docs/images/external/mistral/mistral-ai-icon.png?raw=true" alt="Mistral" />} iconType="image" href="/v1/integrations/mistral">
        Support for Mistral AI's open-weight models
    </Card>
    <Card title="MultiOn" icon="atom" href="/v1/examples/multion">
        Create an autonomous browser agent capable of navigating the web and extracting information
    </Card>
    <Card title="Ollama" icon={<img src="https://www.github.com/agentops-ai/agentops/blob/main/docs/images/external/ollama/ollama-icon.png?raw=true" alt="Ollama" />} iconType="image" href="/v1/examples/ollama">
        Simple Ollama integration with AgentOps
    </Card>
    <Card title="OpenAI" icon={<img src="https://www.github.com/agentops-ai/agentops/blob/main/docs/images/external/openai/openai-white-logomark.png?raw=true" alt="OpenAI" />} iconType="image" href="/v1/integrations/openai">
        First class support for GPT family of models
    </Card>
    <Card title="REST API" icon="bolt-lightning" href="/v1/examples/restapi">
        Create a REST server that performs and observes agent tasks
    </Card>
    <Card title="Voyage AI" icon={<img src="https://www.github.com/agentops-ai/agentops/blob/main/docs/images/external/voyage/voyage-logo.png?raw=true" alt="Voyage AI" />} iconType="image" href="/v1/integrations/voyage">
        High-performance embeddings with comprehensive usage tracking
    </Card>
    <Card title="xAI" icon={<img src="https://www.github.com/agentops-ai/agentops/blob/main/docs/images/external/openai/xai-logo.png?raw=true" alt="xAI" />} iconType="image" href="/v1/integrations/xai">
        Observe the power of Grok and Grok Vision with AgentOps
    </Card>
=======
  <Card title="AI21" icon="brain" href="/v1/integrations/ai21">
    Integration with AI21's language models
  </Card>

  <Card title="Anthropic" icon={<img src="https://www.github.com/agentops-ai/agentops/blob/main/docs/images/external/anthropic/anthropic_icon_slate.png?raw=true" alt="Anthropic" />} iconType="image" href="/v1/integrations/anthropic">
    Track observations from Claude, Haiku and Sonnet series of models
  </Card>

  <Card title="AutoGen" icon="microsoft" href="/v1/integrations/autogen">
    AutoGen multi-agent conversible workflow with tool usage
  </Card>

  <Card title="Cohere" icon={<img src="https://www.github.com/agentops-ai/agentops/blob/main/docs/images/external/cohere/cohere-logo.svg?raw=true" alt="Cohere" />} iconType="image" href="/v1/integrations/cohere">
    First class support for Command-R-Plus and chat streaming
  </Card>

  <Card title="Crew.ai" icon="ship" href="/v1/integrations/crewai">
    CrewAI multi-agent framework with AgentOps support
  </Card>

  <Card title="Groq" icon="bolt" href="/v1/integrations/groq">
    Ultra-fast LLM inference with Groq Cloud
  </Card>

  <Card title="LangChain" icon={<img src="https://www.github.com/agentops-ai/agentops/blob/main/docs/images/external/langchain/langchain-logo.png?raw=true" alt="LangChain" />} iconType="image" href="/v1/examples/langchain">
    Jupyter Notebook with a sample LangChain integration
  </Card>

  <Card title="Llama Stack" icon="pancakes" href="/v1/integrations/llama_stack">
    Create an agent to search the web using Brave Search and find the winner of NBA western conference semifinals 2014
  </Card>

  <Card title="LiteLLM" icon="train-tram" href="/v1/integrations/litellm">
    Unified interface for multiple LLM providers
  </Card>

  <Card title="Mistral" icon={<img src="https://www.github.com/agentops-ai/agentops/blob/main/docs/images/external/mistral/mistral-ai-icon.png?raw=true" alt="Mistral" />} iconType="image" href="/v1/integrations/mistral">
    Support for Mistral AI's open-weight models
  </Card>

  <Card title="MultiOn" icon="atom" href="/v1/examples/multion">
    Create an autonomous browser agent capable of navigating the web and extracting information
  </Card>

  <Card title="Ollama" icon={<img src="https://www.github.com/agentops-ai/agentops/blob/main/docs/images/external/ollama/ollama-icon.png?raw=true" alt="Ollama" />} iconType="image" href="/v1/examples/ollama">
    Simple Ollama integration with AgentOps
  </Card>

  <Card title="OpenAI" icon={<img src="https://www.github.com/agentops-ai/agentops/blob/main/docs/images/external/openai/openai-logomark.png?raw=true" alt="OpenAI" />} iconType="image" href="/v1/integrations/openai">
    First class support for GPT family of models
  </Card>

  <Card title="CamelAI" icon={<img src="https://www.github.com/agentops-ai/agentops/blob/main/docs/images/external/camel/camel.png?raw=true" alt="CamelAI" />} iconType="image" href="/v1/examples/camel">
    Track and analyze CAMEL agents including LLM and Tool usage
  </Card>

  <Card title="REST API" icon="bolt-lightning" href="/v1/examples/restapi">
    Create a REST server that performs and observes agent tasks
  </Card>

  <Card title="xAI" icon={<img src="https://www.github.com/agentops-ai/agentops/blob/main/docs/images/external/xai/xai-logo.png?raw=true" alt="xAI" />} iconType="image" href="/v1/integrations/xai">
    Observe the power of Grok and Grok Vision with AgentOps
  </Card>
>>>>>>> 9fc66123
</CardGroup>

## Video Guides

<CardGroup cols={2}>
  <Card title="Simple Agent" icon="person-carry-box" iconType="solid" href="https://www.loom.com/share/0e0d2986f3d644a58d1e186dc81cd8b1">
    Add AgentOps to a simple chat completion
    ![thumbnail](https://cdn.loom.com/sessions/thumbnails/0e0d2986f3d644a58d1e186dc81cd8b1-with-play.gif)
  </Card>

  <Card title="Multi-Agent" icon="people-arrows" iconType="duotone" href="https://www.loom.com/share/2a62fd70efe8423fb495946b09c2d8ac">
    Jupyter Notebook with a sample LangChain integration
    ![thumbnail](https://cdn.loom.com/sessions/thumbnails/2a62fd70efe8423fb495946b09c2d8ac-with-play.gif)
  </Card>

  <Card title="Crew.ai" icon="ship" href="https://www.loom.com/share/cfcaaef8d4a14cc7a974843bda1076bf">
    CrewAI multi-agent framework with AgentOps support
    ![thumbnail](https://cdn.loom.com/sessions/thumbnails/cfcaaef8d4a14cc7a974843bda1076bf-1713568618224-with-play.gif)
  </Card>

  <Card title="Cohere" icon="hill-rockslide" href="https://www.loom.com/share/679d65cc06f148299e8dffc459d053ab">
    First class support for Command-R-Plus
    ![thumbnail](https://cdn.loom.com/sessions/thumbnails/679d65cc06f148299e8dffc459d053ab-with-play.gif)
  </Card>
</CardGroup>

<script type="module" src="/scripts/github_stars.js" />

<script type="module" src="/scripts/scroll-img-fadein-animation.js" />

<script type="module" src="/scripts/button_heartbeat_animation.js" />

<script type="module" src="/scripts/adjust_api_dynamically.js" /><|MERGE_RESOLUTION|>--- conflicted
+++ resolved
@@ -25,56 +25,6 @@
 ### Integration Examples
 
 <CardGroup cols={2}>
-<<<<<<< HEAD
-    <Card title="AI21" icon="brain" href="/v1/integrations/ai21">
-        Integration with AI21's language models
-    </Card>
-    <Card title="Anthropic" icon={<img src="https://www.github.com/agentops-ai/agentops/blob/main/docs/images/external/anthropic/anthropic_icon_ivory.png?raw=true" alt="Anthropic" />} iconType="image" href="/v1/integrations/anthropic">
-        Track observations from Claude, Haiku and Sonnet series of models
-    </Card>
-    <Card title="AutoGen" icon="microsoft" href="/v1/integrations/autogen">
-        AutoGen multi-agent conversible workflow with tool usage
-    </Card>
-    <Card title="Cohere" icon={<img src="https://www.github.com/agentops-ai/agentops/blob/main/docs/images/external/cohere/Cohere-Logo-Mono Marble White-RGB.png?raw=true" alt="Cohere" />} iconType="image" href="/v1/integrations/cohere">
-        First class support for Command-R-Plus and chat streaming
-    </Card>
-    <Card title="Crew.ai" icon="ship" href="/v1/integrations/crewai">
-        CrewAI multi-agent framework with AgentOps support
-    </Card>
-    <Card title="Groq" icon="bolt" href="/v1/integrations/groq">
-        Ultra-fast LLM inference with Groq Cloud
-    </Card>
-    <Card title="LangChain" icon="crow" href="/v1/examples/langchain">
-        Jupyter Notebook with a sample LangChain integration
-    </Card>
-    <Card title="Llama Stack" icon="crow" href="/v1/integrations/llama_stack">
-        Create an agent to search the web using Brave Search and find the winner of NBA western conference semifinals 2014
-    </Card>
-    <Card title="LiteLLM" icon="wand-magic-sparkles" href="/v1/integrations/litellm">
-        Unified interface for multiple LLM providers
-    </Card>
-    <Card title="Mistral" icon={<img src="https://www.github.com/agentops-ai/agentops/blob/main/docs/images/external/mistral/mistral-ai-icon.png?raw=true" alt="Mistral" />} iconType="image" href="/v1/integrations/mistral">
-        Support for Mistral AI's open-weight models
-    </Card>
-    <Card title="MultiOn" icon="atom" href="/v1/examples/multion">
-        Create an autonomous browser agent capable of navigating the web and extracting information
-    </Card>
-    <Card title="Ollama" icon={<img src="https://www.github.com/agentops-ai/agentops/blob/main/docs/images/external/ollama/ollama-icon.png?raw=true" alt="Ollama" />} iconType="image" href="/v1/examples/ollama">
-        Simple Ollama integration with AgentOps
-    </Card>
-    <Card title="OpenAI" icon={<img src="https://www.github.com/agentops-ai/agentops/blob/main/docs/images/external/openai/openai-white-logomark.png?raw=true" alt="OpenAI" />} iconType="image" href="/v1/integrations/openai">
-        First class support for GPT family of models
-    </Card>
-    <Card title="REST API" icon="bolt-lightning" href="/v1/examples/restapi">
-        Create a REST server that performs and observes agent tasks
-    </Card>
-    <Card title="Voyage AI" icon={<img src="https://www.github.com/agentops-ai/agentops/blob/main/docs/images/external/voyage/voyage-logo.png?raw=true" alt="Voyage AI" />} iconType="image" href="/v1/integrations/voyage">
-        High-performance embeddings with comprehensive usage tracking
-    </Card>
-    <Card title="xAI" icon={<img src="https://www.github.com/agentops-ai/agentops/blob/main/docs/images/external/openai/xai-logo.png?raw=true" alt="xAI" />} iconType="image" href="/v1/integrations/xai">
-        Observe the power of Grok and Grok Vision with AgentOps
-    </Card>
-=======
   <Card title="AI21" icon="brain" href="/v1/integrations/ai21">
     Integration with AI21's language models
   </Card>
@@ -134,11 +84,15 @@
   <Card title="REST API" icon="bolt-lightning" href="/v1/examples/restapi">
     Create a REST server that performs and observes agent tasks
   </Card>
+  
+  <Card title="Voyage AI" icon={<img src="https://www.github.com/agentops-ai/agentops/blob/main/docs/images/external/voyage/voyage-logo.png?raw=true" alt="Voyage AI" />} iconType="image" href="/v1/integrations/voyage">
+    High-performance embeddings with comprehensive usage tracking
+  </Card>
 
   <Card title="xAI" icon={<img src="https://www.github.com/agentops-ai/agentops/blob/main/docs/images/external/xai/xai-logo.png?raw=true" alt="xAI" />} iconType="image" href="/v1/integrations/xai">
     Observe the power of Grok and Grok Vision with AgentOps
   </Card>
->>>>>>> 9fc66123
+
 </CardGroup>
 
 ## Video Guides
